--- conflicted
+++ resolved
@@ -34,11 +34,7 @@
 
     for batch_num, (x, y) in enumerate(tqdm_loader):
         x, y = x.to(tree.device), y.to(tree.device)
-<<<<<<< HEAD
         logits, _, predicting_leaves = tree.forward(x, strategy=sampling_strategy)
-=======
-        logits, _, predicting_leaves = tree.forward(x, strategy=strategy)
->>>>>>> c832a806
         y_pred = torch.argmax(logits, dim=1)
         batch_acc = (y_pred == y).sum().item() / len(y)
         tqdm_loader.set_postfix_str(f"batch: acc={batch_acc:.5f}")
@@ -98,13 +94,8 @@
     for x, y in tqdm(data_loader, desc="Evaluating fidelity", ncols=0):
         x, y = x.to(tree.device), y.to(tree.device)
 
-<<<<<<< HEAD
         y_pred_reference = tree.predict(x, strategy=ref_sampling_strategy)
         y_pred_test = tree.predict(x, strategy=test_sampling_strategy)
-=======
-        y_pred_reference = tree.predict(x, strategy=ref_strategy)
-        y_pred_test = tree.predict(x, strategy=test_strategy)
->>>>>>> c832a806
         batch_fidelity = torch.sum(y_pred_reference == y_pred_test)
         avg_fidelity += batch_fidelity / (len(y) * n_batches)
 
