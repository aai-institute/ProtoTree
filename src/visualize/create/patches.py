--- conflicted
+++ resolved
@@ -14,17 +14,6 @@
 
 log = logging.getLogger(__name__)
 
-<<<<<<< HEAD
-# TODO: Should we make dataclasses for these?
-BboxInds = tuple[int, int, int, int]
-ColorRgb = tuple[int, int, int]
-Alpha = float
-Bbox = tuple[BboxInds, ColorRgb, Alpha]
-
-RED_RGB: ColorRgb = (255, 0, 0)
-YELLOW_RGB: ColorRgb = (255, 255, 0)
-GREEN_RGB: ColorRgb = (0, 255, 0)
-=======
 
 @dataclass
 class BboxInds:
@@ -54,7 +43,6 @@
 
 
 YELLOW_RGB: ColorRgb = ColorRgb(255, 255, 0)
->>>>>>> 6beb95db
 
 
 @torch.no_grad()
@@ -114,13 +102,9 @@
         :,
     ]
 
-<<<<<<< HEAD
-    im_with_bbox = _superimpose_bboxs(im_original, [(bbox_inds, YELLOW_RGB, 1.0)])
-=======
     im_with_bbox = _superimpose_bboxs(
         im_original, [Bbox(bbox_inds, YELLOW_RGB, Opacity(1.0))]
     )
->>>>>>> 6beb95db
 
     pixel_heatmap = latent_to_pixel(patch_similarities)
     colored_heatmap = _to_rgb_heatmap(pixel_heatmap)
@@ -160,19 +144,6 @@
     in the order given.
     """
     img = np.uint8(255 * img)
-<<<<<<< HEAD
-    for bbox_inds, bbox_color, bbox_alpha in bboxs:
-        h_low, h_high, w_low, w_high = bbox_inds
-        overlay = img.copy()
-        overlay = cv2.rectangle(
-            overlay,
-            pt1=(w_low, h_low),
-            pt2=(w_high, h_high),
-            color=bbox_color,
-            thickness=2,
-        )
-        img = cv2.addWeighted(overlay, bbox_alpha, img, 1.0 - bbox_alpha, 0.0)
-=======
     for bbox in bboxs:
         overlay = img.copy()
         overlay = cv2.rectangle(
@@ -185,7 +156,6 @@
         img = cv2.addWeighted(
             overlay, bbox.opacity.alpha, img, 1.0 - bbox.opacity.alpha, 0.0
         )
->>>>>>> 6beb95db
     img = np.float32(img) / 255
     return img
 
@@ -216,16 +186,8 @@
     if similarity <= 0.5:
         interpolator = similarity * 2.0
         green_component = int(255 * interpolator)
-<<<<<<< HEAD
-        return 255, green_component, 0
-
-    interpolator = (1.0 - similarity) * 2.0
-    red_component = int(interpolator * 255)
-    return red_component, 255, 0
-=======
         return ColorRgb(255, green_component, 0)
 
     interpolator = (1.0 - similarity) * 2.0
     red_component = int(interpolator * 255)
-    return ColorRgb(red_component, 255, 0)
->>>>>>> 6beb95db
+    return ColorRgb(red_component, 255, 0)