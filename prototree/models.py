--- conflicted
+++ resolved
@@ -73,11 +73,7 @@
         The output has the shape (batch_size, num_prototypes).
         """
         x = self.prototype_distances_per_patch(x)
-<<<<<<< HEAD
-        return -F.max_pool2d(-x, kernel_size=x.shape[-2:]).squeeze()
-=======
         return torch.amin(x, dim=(2, 3))
->>>>>>> 3ddbc84f
 
     @property
     def device(self):
